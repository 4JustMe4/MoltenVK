--- conflicted
+++ resolved
@@ -137,14 +137,9 @@
 
 #pragma mark Construction
 
-<<<<<<< HEAD
-    MVKSemaphore(MVKDevice* device, const VkSemaphoreCreateInfo* pCreateInfo)
-        : MVKVulkanAPIDeviceObject(device), _blocker(false, 1) {}
-=======
     MVKSemaphore(MVKDevice* device, const VkSemaphoreCreateInfo* pCreateInfo);
 
     ~MVKSemaphore() override;
->>>>>>> 41b4ae95
 
 protected:
 	MVKSemaphoreImpl _blocker;
