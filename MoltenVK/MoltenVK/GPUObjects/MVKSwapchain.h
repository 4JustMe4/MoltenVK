/*
 * MVKSwapchain.h
 *
 * Copyright (c) 2014-2019 The Brenwill Workshop Ltd. (http://www.brenwill.com)
 *
 * Licensed under the Apache License, Version 2.0 (the "License");
 * you may not use this file except in compliance with the License.
 * You may obtain a copy of the License at
 * 
 *     http://www.apache.org/licenses/LICENSE-2.0
 * 
 * Unless required by applicable law or agreed to in writing, software
 * distributed under the License is distributed on an "AS IS" BASIS,
 * WITHOUT WARRANTIES OR CONDITIONS OF ANY KIND, either express or implied.
 * See the License for the specific language governing permissions and
 * limitations under the License.
 */

#pragma once

#include "MVKDevice.h"
#include "MVKImage.h"
#include "MVKVector.h"

class MVKWatermark;

@class MVKBlockObserver;


#pragma mark MVKSwapchain

/** Tracks a semaphore and fence for later signaling. */
typedef std::pair<MVKSemaphore*, MVKFence*> MVKSwapchainSignaler;

/** Represents a Vulkan swapchain. */
class MVKSwapchain : public MVKVulkanAPIDeviceObject {

public:

	/** Returns the Vulkan type of this object. */
	VkObjectType getVkObjectType() override { return VK_OBJECT_TYPE_SWAPCHAIN_KHR; }

	/** Returns the debug report object type of this object. */
	VkDebugReportObjectTypeEXT getVkDebugReportObjectType() override { return VK_DEBUG_REPORT_OBJECT_TYPE_SWAPCHAIN_KHR_EXT; }

	/** Returns the number of images in this swapchain. */
	uint32_t getImageCount();

	/** Returns the image at the specified index. */
	MVKSwapchainImage* getImage(uint32_t index);

	/**
	 * Returns the array of presentable images associated with this swapchain.
	 *
	 * If pSwapchainImages is null, the value of pCount is updated with the number of
	 * presentable images associated with this swapchain.
	 *
	 * If pSwapchainImages is not null, then pCount images are copied into the array.
	 * If the number of available images is less than pCount, the value of pCount is
	 * updated to indicate the number of images actually returned in the array.
	 *
	 * Returns VK_SUCCESS if successful. Returns VK_INCOMPLETE if the number of supported
	 * images is larger than pCount. Returns other values if an error occurs.
	 */
	VkResult getImages(uint32_t* pCount, VkImage* pSwapchainImages);

	/** Returns the index of the next swapchain image. */
	VkResult acquireNextImageKHR(uint64_t timeout,
								 VkSemaphore semaphore,
								 VkFence fence,
								 uint32_t deviceMask,
								 uint32_t* pImageIndex);

	/** Returns whether the surface size has changed since the last time this function was called. */
	bool getHasSurfaceSizeChanged();

	/** Returns whether the parent surface is now lost and this swapchain must be recreated. */
	bool getIsSurfaceLost() { return _surfaceLost; }

	/** Returns the specified performance stats structure. */
	const MVKSwapchainPerformance* getPerformanceStatistics() { return &_performanceStatistics; }

<<<<<<< HEAD
	/** Adds HDR metadata to this swapchain. */
	void setHDRMetadataEXT(const VkHdrMetadataEXT& metadata);

=======
	/**
	 * Registers a semaphore and/or fence that will be signaled when the image at the given index becomes available.
	 * This function accepts both a semaphore and a fence, and either none, one, or both may be provided.
	 * If this image is available already, the semaphore and fence are immediately signaled.
	 */
	void signalWhenAvailable(uint32_t imageIndex, MVKSemaphore* semaphore, MVKFence* fence);
>>>>>>> 0934e321

	
#pragma mark Metal

	/** 
	 * Returns the Metal drawable providing backing for the image at the given
	 * index in this swapchain. If none is established, the next available
	 * drawable is acquired and returned.
	 *
	 * This function may block until the next drawable is available, 
	 * and may return nil if no drawable is available at all.
	 */
	id<CAMetalDrawable> getCAMetalDrawable(uint32_t imgIdx);


#pragma mark Construction
	
	MVKSwapchain(MVKDevice* device, const VkSwapchainCreateInfoKHR* pCreateInfo);

	~MVKSwapchain() override;

protected:
	friend class MVKSwapchainImage;

	struct Availability {
		MVKSwapchainImageAvailability status;
		MVKVectorInline<MVKSwapchainSignaler, 4> signalers;
		MVKSwapchainSignaler preSignaled;
	};

	void propogateDebugName() override;
	void initCAMetalLayer(const VkSwapchainCreateInfoKHR* pCreateInfo, uint32_t imgCnt);
	void initSurfaceImages(const VkSwapchainCreateInfoKHR* pCreateInfo, uint32_t imgCnt);
    void initFrameIntervalTracking();
	void releaseUndisplayedSurfaces();
	uint64_t getNextAcquisitionID();
    void willPresentSurface(id<MTLTexture> mtlTexture, id<MTLCommandBuffer> mtlCmdBuff);
    void renderWatermark(id<MTLTexture> mtlTexture, id<MTLCommandBuffer> mtlCmdBuff);
    void markFrameInterval();
	void resetCAMetalDrawable(uint32_t imgIdx);
	void signal(MVKSwapchainSignaler& signaler, id<MTLCommandBuffer> mtlCmdBuff);
	void signalPresentationSemaphore(uint32_t imgIdx, id<MTLCommandBuffer> mtlCmdBuff);
	static void markAsTracked(MVKSwapchainSignaler& signaler);
	static void unmarkAsTracked(MVKSwapchainSignaler& signaler);
	void makeAvailable(uint32_t imgIdx);

	CAMetalLayer* _mtlLayer;
    MVKWatermark* _licenseWatermark;
	MVKVectorInline<MVKSwapchainImage*, kMVKMaxSwapchainImageCount> _surfaceImages;
	MVKVectorInline<id<CAMetalDrawable>, kMVKMaxSwapchainImageCount> _mtlDrawables;
	MVKVectorInline<Availability, kMVKMaxSwapchainImageCount> _imageAvailability;
	std::mutex _availabilityLock;
	std::atomic<uint64_t> _currentAcquisitionID;
    CGSize _mtlLayerOrigDrawSize;
    MVKSwapchainPerformance _performanceStatistics;
    uint64_t _lastFrameTime;
    double _averageFrameIntervalFilterAlpha;
    uint32_t _currentPerfLogFrameCount;
    std::atomic<bool> _surfaceLost;
    MVKBlockObserver* _layerObserver;
};
<|MERGE_RESOLUTION|>--- conflicted
+++ resolved
@@ -80,18 +80,15 @@
 	/** Returns the specified performance stats structure. */
 	const MVKSwapchainPerformance* getPerformanceStatistics() { return &_performanceStatistics; }
 
-<<<<<<< HEAD
 	/** Adds HDR metadata to this swapchain. */
 	void setHDRMetadataEXT(const VkHdrMetadataEXT& metadata);
 
-=======
 	/**
 	 * Registers a semaphore and/or fence that will be signaled when the image at the given index becomes available.
 	 * This function accepts both a semaphore and a fence, and either none, one, or both may be provided.
 	 * If this image is available already, the semaphore and fence are immediately signaled.
 	 */
 	void signalWhenAvailable(uint32_t imageIndex, MVKSemaphore* semaphore, MVKFence* fence);
->>>>>>> 0934e321
 
 	
 #pragma mark Metal
