/*
 * MVKExtensions.mm
 *
 * Copyright (c) 2015-2023 The Brenwill Workshop Ltd. (http://www.brenwill.com)
 *
 * Licensed under the Apache License, Version 2.0 (the "License");
 * you may not use this file except in compliance with the License.
 * You may obtain a copy of the License at
 * 
 *     http://www.apache.org/licenses/LICENSE-2.0
 * 
 * Unless required by applicable law or agreed to in writing, software
 * distributed under the License is distributed on an "AS IS" BASIS,
 * WITHOUT WARRANTIES OR CONDITIONS OF ANY KIND, either express or implied.
 * See the License for the specific language governing permissions and
 * limitations under the License.
 */

#include "MVKExtensions.h"
#include "MVKFoundation.h"
#include "MVKOSExtensions.h"
#include "mvk_deprecated_api.h"
#include <vulkan/vulkan_ios.h>
#include <vulkan/vulkan_macos.h>

using namespace std;


#pragma mark -
#pragma mark MVKExtension

// Returns a VkExtensionProperties struct populated with a name and version
static VkExtensionProperties mvkMakeExtProps(const char* extensionName, uint32_t specVersion) {
	VkExtensionProperties extProps;
	mvkClear(extProps.extensionName, VK_MAX_EXTENSION_NAME_SIZE);
	if (extensionName) { strcpy(extProps.extensionName, extensionName); }
	extProps.specVersion = specVersion;
	return extProps;
}

// Extension properties
#define MVK_EXTENSION(var, EXT, type, macos, ios, xros) \
static VkExtensionProperties kVkExtProps_ ##EXT = mvkMakeExtProps(VK_ ##EXT ##_EXTENSION_NAME, VK_ ##EXT ##_SPEC_VERSION);
#include "MVKExtensions.def"

// Returns whether the specified properties are valid for this platform
static bool mvkIsSupportedOnPlatform(VkExtensionProperties* pProperties) {
#define MVK_EXTENSION_MIN_OS(EXT, MAC, IOS, XROS) \
	if (pProperties == &kVkExtProps_##EXT) { return mvkOSVersionIsAtLeast(MAC, IOS, XROS); }

	// If the config indicates that not all supported extensions should be advertised,
	// only advertise those supported extensions that have been specifically configured.
	auto advExtns = mvkConfig().advertiseExtensions;
	if ( !mvkIsAnyFlagEnabled(advExtns, MVK_CONFIG_ADVERTISE_EXTENSIONS_ALL) ) {
#define MVK_NA  kMVKOSVersionUnsupported
<<<<<<< HEAD
		if (mvkIsAnyFlagEnabled(advExtns, MVK_CONFIG_ADVERTISE_EXTENSIONS_MOLTENVK)) {
			MVK_EXTENSION_MIN_OS(MVK_MOLTENVK,                         10.11,  8.0,  1.0)
		}
=======
>>>>>>> 3e1fb4fe
		if (mvkIsAnyFlagEnabled(advExtns, MVK_CONFIG_ADVERTISE_EXTENSIONS_WSI)) {
			MVK_EXTENSION_MIN_OS(EXT_METAL_SURFACE,                    10.11,  8.0,  1.0)
			MVK_EXTENSION_MIN_OS(MVK_IOS_SURFACE,                      MVK_NA, 8.0,  1.0)
			MVK_EXTENSION_MIN_OS(MVK_MACOS_SURFACE,                    10.11,  MVK_NA,  MVK_NA)
			MVK_EXTENSION_MIN_OS(KHR_SURFACE,                          10.11,  8.0,  1.0)
			MVK_EXTENSION_MIN_OS(KHR_SWAPCHAIN,                        10.11,  8.0,  1.0)
		}
		if (mvkIsAnyFlagEnabled(advExtns, MVK_CONFIG_ADVERTISE_EXTENSIONS_PORTABILITY)) {
			MVK_EXTENSION_MIN_OS(KHR_PORTABILITY_SUBSET,               10.11,  8.0,  1.0)
			MVK_EXTENSION_MIN_OS(KHR_GET_PHYSICAL_DEVICE_PROPERTIES_2, 10.11,  8.0,  1.0)
		}
#undef MVK_NA

		return false;
	}

	// Otherwise, emumerate all available extensions to match the extension being validated for OS support.
#define MVK_EXTENSION(var, EXT, type, macos, ios, xros)  MVK_EXTENSION_MIN_OS(EXT, macos, ios, xros)
#include "MVKExtensions.def"
#undef MVK_EXTENSION_MIN_OS

	return false;
}

// Disable by default unless asked to enable for platform and the extension is valid for this platform
MVKExtension::MVKExtension(VkExtensionProperties* pProperties, bool enableForPlatform) {
	this->pProperties = pProperties;
	this->enabled = enableForPlatform && mvkIsSupportedOnPlatform(pProperties);
}


#pragma mark -
#pragma mark MVKExtensionList

MVKExtensionList::MVKExtensionList(MVKVulkanAPIObject* apiObject, bool enableForPlatform) :
#define MVK_EXTENSION_LAST(var, EXT, type, macos, ios, xros)		vk_ ##var(&kVkExtProps_ ##EXT, enableForPlatform)
#define MVK_EXTENSION(var, EXT, type, macos, ios, xros)			MVK_EXTENSION_LAST(var, EXT, type, macos, ios, xros),
#include "MVKExtensions.def"
	, _apiObject(apiObject)
{
	initCount();
}

// We can't determine size of annonymous struct, and can't rely on size of this class, since
// it can contain additional member variables. So we need to explicitly count the extensions.
void MVKExtensionList::initCount() {
	_count = 0;

#define MVK_EXTENSION(var, EXT, type, macos, ios, xros) _count++;
#include "MVKExtensions.def"
}

#define MVK_ENSURE_EXTENSION_TYPE(var, EXT, type) vk_ ##var.enabled = vk_ ##var.enabled && MVK_EXTENSION_ ##type;

void MVKExtensionList::disableAllButEnabledInstanceExtensions() {
#define MVK_EXTENSION_INSTANCE         true
#define MVK_EXTENSION_DEVICE           false
#define MVK_EXTENSION(var, EXT, type, macos, ios, xros)  MVK_ENSURE_EXTENSION_TYPE(var, EXT, type)
#include "MVKExtensions.def"
}

void MVKExtensionList::disableAllButEnabledDeviceExtensions() {
#define MVK_EXTENSION_INSTANCE         false
#define MVK_EXTENSION_DEVICE           true
#define MVK_EXTENSION(var, EXT, type, macos, ios, xros)  MVK_ENSURE_EXTENSION_TYPE(var, EXT, type)
#include "MVKExtensions.def"
}

uint32_t MVKExtensionList::getEnabledCount() const {
	uint32_t enabledCnt = 0;
	uint32_t extnCnt = getCount();
	const MVKExtension* extnAry = &extensionArray;
	for (uint32_t extnIdx = 0; extnIdx < extnCnt; extnIdx++) {
		if (extnAry[extnIdx].enabled) { enabledCnt++; }
	}
	return enabledCnt;
}

bool MVKExtensionList::isEnabled(const char* extnName) const {
	if ( !extnName ) { return false; }

	uint32_t extnCnt = getCount();
	const MVKExtension* extnAry = &extensionArray;
	for (uint32_t extnIdx = 0; extnIdx < extnCnt; extnIdx++) {
		const MVKExtension& extn = extnAry[extnIdx];
		if (mvkStringsAreEqual(extn.pProperties->extensionName, extnName)) {
			return extn.enabled;
		}
	}
	return false;
}

void MVKExtensionList::enable(const char* extnName) {
	uint32_t extnCnt = getCount();
	MVKExtension* extnAry = &extensionArray;
	for (uint32_t extnIdx = 0; extnIdx < extnCnt; extnIdx++) {
		MVKExtension& extn = extnAry[extnIdx];
		if (mvkStringsAreEqual(extn.pProperties->extensionName, extnName)) {
			extn.enabled = true;
			return;
		}
	}
}

VkResult MVKExtensionList::enable(uint32_t count, const char* const* names, const MVKExtensionList* parent) {
	VkResult result = VK_SUCCESS;
	for (uint32_t i = 0; i < count; i++) {
		auto extnName = names[i];
		if (parent && !parent->isEnabled(extnName)) {
			result = reportError(VK_ERROR_EXTENSION_NOT_PRESENT, "Vulkan extension %s is not supported.", extnName);
		} else {
			enable(extnName);
			if (mvkStringsAreEqual(extnName, VK_MVK_MOLTENVK_EXTENSION_NAME)) {
				reportMessage(MVK_CONFIG_LOG_LEVEL_WARNING, "Extension %s is deprecated. For access to Metal objects, use extension %s. "
							  "For MoltenVK configuration, use the global vkGetMoltenVKConfigurationMVK() and vkSetMoltenVKConfigurationMVK() functions.",
							  VK_MVK_MOLTENVK_EXTENSION_NAME, VK_EXT_METAL_OBJECTS_EXTENSION_NAME);
			}
		}
	}
	return result;
}

string MVKExtensionList::enabledNamesString(const char* separator, bool prefixFirstWithSeparator) const {
	string logMsg;
	bool isFirst = true;
	uint32_t extnCnt = getCount();
	const MVKExtension* extnAry = &extensionArray;
	for (uint32_t extnIdx = 0; extnIdx < extnCnt; extnIdx++) {
		const MVKExtension& extn = extnAry[extnIdx];
		if (extn.enabled) {
			if ( !isFirst || prefixFirstWithSeparator ) { logMsg += separator; }
			logMsg += extn.pProperties->extensionName;
			logMsg += " v";
			logMsg += to_string(extn.pProperties->specVersion);
			isFirst  = false;
		}
	}
	return logMsg;
}

VkResult MVKExtensionList::getProperties(uint32_t* pCount, VkExtensionProperties* pProperties) const {

	uint32_t enabledCnt = 0;

	// Iterate extensions and handle those that are enabled. Count them,
	// and if they are to be returned, and there is room, do so.
	uint32_t extnCnt = getCount();
	const MVKExtension* extnAry = &extensionArray;
	for (uint32_t extnIdx = 0; extnIdx < extnCnt; extnIdx++) {
		if (extnAry[extnIdx].enabled) {
			if (pProperties) {
				if (enabledCnt < *pCount) {
					pProperties[enabledCnt] = *(extnAry[extnIdx].pProperties);
				} else {
					return VK_INCOMPLETE;
				}
			}
			enabledCnt++;
		}
	}

	// Return the count of enabled extensions. This will either be a
	// count of all enabled extensions, or a count of those returned.
	*pCount = enabledCnt;
	return VK_SUCCESS;
}
<|MERGE_RESOLUTION|>--- conflicted
+++ resolved
@@ -53,12 +53,6 @@
 	auto advExtns = mvkConfig().advertiseExtensions;
 	if ( !mvkIsAnyFlagEnabled(advExtns, MVK_CONFIG_ADVERTISE_EXTENSIONS_ALL) ) {
 #define MVK_NA  kMVKOSVersionUnsupported
-<<<<<<< HEAD
-		if (mvkIsAnyFlagEnabled(advExtns, MVK_CONFIG_ADVERTISE_EXTENSIONS_MOLTENVK)) {
-			MVK_EXTENSION_MIN_OS(MVK_MOLTENVK,                         10.11,  8.0,  1.0)
-		}
-=======
->>>>>>> 3e1fb4fe
 		if (mvkIsAnyFlagEnabled(advExtns, MVK_CONFIG_ADVERTISE_EXTENSIONS_WSI)) {
 			MVK_EXTENSION_MIN_OS(EXT_METAL_SURFACE,                    10.11,  8.0,  1.0)
 			MVK_EXTENSION_MIN_OS(MVK_IOS_SURFACE,                      MVK_NA, 8.0,  1.0)
